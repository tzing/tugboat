--- conflicted
+++ resolved
@@ -79,18 +79,6 @@
     )
 
     if workflow.metadata.name:
-<<<<<<< HEAD
-        if diagnosis := check_resource_name(workflow.metadata.name):
-            diagnosis["loc"] = ("metadata", "name")
-            yield diagnosis
-
-    if workflow.metadata.generateName:
-        if diagnosis := check_resource_name(
-            workflow.metadata.generateName, is_generate_name=True
-        ):
-            diagnosis["loc"] = ("metadata", "generateName")
-            yield diagnosis
-=======
         yield from prepend_loc(
             ["metadata", "name"], check_resource_name(workflow.metadata.name)
         )
@@ -100,7 +88,6 @@
             ["metadata", "generateName"],
             check_resource_name(workflow.metadata.generateName, is_generate_name=True),
         )
->>>>>>> c3d1e3f1
 
 
 @hookimpl(specname="analyze_workflow")
