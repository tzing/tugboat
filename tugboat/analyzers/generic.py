from __future__ import annotations

import collections
import typing
from collections.abc import Sequence

from pydantic import BaseModel

from tugboat.parsers import parse_template, report_syntax_errors
from tugboat.utils import prepend_loc

from pydantic import BaseModel

from tugboat.parsers import parse_template, report_syntax_errors
from tugboat.utils import prepend_loc

if typing.TYPE_CHECKING:
    from collections.abc import Iterator

    from tugboat.references.context import ReferenceCollection
    from tugboat.schemas import Artifact, Parameter, Template
    from tugboat.types import Diagnosis

    type NamedModel = Artifact | Parameter | Template
    type DocumentMap = dict[tuple[str | int, ...], str]


def report_duplicate_names(items: Sequence[NamedModel]) -> Iterator[tuple[int, str]]:
    # count the number of times each name appears
    names = collections.defaultdict(list)
    for idx, item in enumerate(items):
        if item.name:  # skip if name is empty
            names[item.name].append(idx)

    # report any names that appear more than once
    for name, indices in names.items():
        if len(indices) > 1:
            for idx in indices:
                yield idx, name


<<<<<<< HEAD
def check_argo_variable_errors(
=======
def check_value_references(
    value: str, references: ReferenceCollection
) -> Iterator[Diagnosis]:
    """
    Check the given value for errors that are specific to Argo workflows
    variables.

    Parameters
    ----------
    value : str
        The value to check.
    references : ReferenceCollection
        The current active references.

    Yields
    ------
    Diagnosis
        A diagnosis for each error found.
    """
    doc = parse_template(value)
    yield from report_syntax_errors(doc)

    for node, ref in doc.iter_references():
        if ref not in references:
            closest = references.find_closest(ref)
            yield {
                "code": "VAR002",
                "loc": (),
                "summary": "Invalid reference",
                "msg": f"The used reference '{".".join(ref)}' is invalid.",
                "input": str(node),
                "fix": node.format(closest),
                "ctx": {
                    "ref": ref,
                    "closest": closest,
                },
            }


def check_model_fields_references(
>>>>>>> d9db19f8
    model: BaseModel, references: ReferenceCollection
) -> Iterator[Diagnosis]:
    """
    Check the fields of the given model for errors that are specific to Argo
    workflows variables.

    Parameters
    ----------
    model : BaseModel
        The model to check. This function will check all fields of the model
        that are of type str.
    references : ReferenceCollection
<<<<<<< HEAD
        The reference collection for the current context.

    Yields
    ------
    """
    # collect all the fields that are strings
    sources: DocumentMap = {}

    def _check(model: BaseModel, loc: tuple[str | int, ...] = ()):
        for field, value in model:
            if isinstance(value, str):
                sources[*loc, field] = value
            if isinstance(value, BaseModel):
                _check(value, (*loc, field))
            if isinstance(value, list):
                for idx, item in enumerate(value):
                    if isinstance(item, BaseModel):
                        _check(item, (*loc, field, idx))

    _check(model)

    # check templates
    for loc, value in sources.items():
        doc = parse_template(value)
        yield from prepend_loc(loc, report_syntax_errors(doc))

        for node, ref in doc.iter_references():
            if ref not in references:
                closest = references.find_closest(ref)
                yield {
                    "code": "VAR002",
                    "loc": loc,
                    "summary": "Invalid reference",
                    "msg": f"The used reference '{".".join(ref)}' is invalid.",
                    "input": str(node),
                    "fix": node.format(closest),
                }
=======
        The current active references.

    Yields
    ------
    Diagnosis
        A diagnosis for each error found.
    """

    def _check(item):
        if isinstance(item, str):
            yield from check_value_references(item, references)

        elif isinstance(item, BaseModel):
            for field, value in item:
                yield from prepend_loc((field,), _check(value))

        elif isinstance(item, Sequence):
            for idx, child in enumerate(item):
                yield from prepend_loc((idx,), _check(child))

    yield from _check(model)
>>>>>>> d9db19f8
<|MERGE_RESOLUTION|>--- conflicted
+++ resolved
@@ -3,11 +3,6 @@
 import collections
 import typing
 from collections.abc import Sequence
-
-from pydantic import BaseModel
-
-from tugboat.parsers import parse_template, report_syntax_errors
-from tugboat.utils import prepend_loc
 
 from pydantic import BaseModel
 
@@ -22,7 +17,6 @@
     from tugboat.types import Diagnosis
 
     type NamedModel = Artifact | Parameter | Template
-    type DocumentMap = dict[tuple[str | int, ...], str]
 
 
 def report_duplicate_names(items: Sequence[NamedModel]) -> Iterator[tuple[int, str]]:
@@ -39,9 +33,6 @@
                 yield idx, name
 
 
-<<<<<<< HEAD
-def check_argo_variable_errors(
-=======
 def check_value_references(
     value: str, references: ReferenceCollection
 ) -> Iterator[Diagnosis]:
@@ -82,7 +73,6 @@
 
 
 def check_model_fields_references(
->>>>>>> d9db19f8
     model: BaseModel, references: ReferenceCollection
 ) -> Iterator[Diagnosis]:
     """
@@ -95,45 +85,6 @@
         The model to check. This function will check all fields of the model
         that are of type str.
     references : ReferenceCollection
-<<<<<<< HEAD
-        The reference collection for the current context.
-
-    Yields
-    ------
-    """
-    # collect all the fields that are strings
-    sources: DocumentMap = {}
-
-    def _check(model: BaseModel, loc: tuple[str | int, ...] = ()):
-        for field, value in model:
-            if isinstance(value, str):
-                sources[*loc, field] = value
-            if isinstance(value, BaseModel):
-                _check(value, (*loc, field))
-            if isinstance(value, list):
-                for idx, item in enumerate(value):
-                    if isinstance(item, BaseModel):
-                        _check(item, (*loc, field, idx))
-
-    _check(model)
-
-    # check templates
-    for loc, value in sources.items():
-        doc = parse_template(value)
-        yield from prepend_loc(loc, report_syntax_errors(doc))
-
-        for node, ref in doc.iter_references():
-            if ref not in references:
-                closest = references.find_closest(ref)
-                yield {
-                    "code": "VAR002",
-                    "loc": loc,
-                    "summary": "Invalid reference",
-                    "msg": f"The used reference '{".".join(ref)}' is invalid.",
-                    "input": str(node),
-                    "fix": node.format(closest),
-                }
-=======
         The current active references.
 
     Yields
@@ -154,5 +105,4 @@
             for idx, child in enumerate(item):
                 yield from prepend_loc((idx,), _check(child))
 
-    yield from _check(model)
->>>>>>> d9db19f8
+    yield from _check(model)